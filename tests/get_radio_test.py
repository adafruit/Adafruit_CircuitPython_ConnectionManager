# SPDX-FileCopyrightText: 2024 Justin Myers for Adafruit Industries
#
# SPDX-License-Identifier: Unlicense

""" Get socketpool and ssl_context Tests """

import ssl
from unittest import mock

import mocket
import pytest

import adafruit_connection_manager


def test_get_radio_socketpool_wifi(  # pylint: disable=unused-argument
    circuitpython_socketpool_module,
):
    radio = mocket.MockRadio.Radio()
    socket_pool = adafruit_connection_manager.get_radio_socketpool(radio)
    assert isinstance(socket_pool, mocket.MocketPool)


def test_get_radio_socketpool_esp32spi(  # pylint: disable=unused-argument
    adafruit_esp32spi_socket_module,
):
    radio = mocket.MockRadio.ESP_SPIcontrol()
    socket_pool = adafruit_connection_manager.get_radio_socketpool(radio)
    assert socket_pool.__name__ == "adafruit_esp32spi_socketpool"


def test_get_radio_socketpool_wiznet5k(  # pylint: disable=unused-argument
    adafruit_wiznet5k_socket_module,
):
    radio = mocket.MockRadio.WIZNET5K()
<<<<<<< HEAD
    socket_pool = adafruit_connection_manager.get_radio_socketpool(radio)
    assert socket_pool.__name__ == "adafruit_wiznet5k_socketpool"
=======
    with mock.patch("sys.implementation", return_value=[9, 0, 0]):
        socket_pool = adafruit_connection_manager.get_radio_socketpool(radio)
    assert socket_pool.__name__ == "adafruit_wiznet5k_socket"
>>>>>>> 9322a019


def test_get_radio_socketpool_unsupported():
    radio = mocket.MockRadio.Unsupported()
    with pytest.raises(AttributeError) as context:
        adafruit_connection_manager.get_radio_socketpool(radio)
    assert "Unsupported radio class" in str(context)


def test_get_radio_socketpool_returns_same_one(  # pylint: disable=unused-argument
    circuitpython_socketpool_module,
):
    radio = mocket.MockRadio.Radio()
    socket_pool_1 = adafruit_connection_manager.get_radio_socketpool(radio)
    socket_pool_2 = adafruit_connection_manager.get_radio_socketpool(radio)
    assert socket_pool_1 == socket_pool_2


def test_get_radio_ssl_context_wifi(  # pylint: disable=unused-argument
    circuitpython_socketpool_module,
):
    radio = mocket.MockRadio.Radio()
    ssl_contexts = adafruit_connection_manager.get_radio_ssl_context(radio)
    assert isinstance(ssl_contexts, ssl.SSLContext)


def test_get_radio_ssl_context_esp32spi(  # pylint: disable=unused-argument
    adafruit_esp32spi_socket_module,
):
    radio = mocket.MockRadio.ESP_SPIcontrol()
    ssl_contexts = adafruit_connection_manager.get_radio_ssl_context(radio)
    assert isinstance(ssl_contexts, adafruit_connection_manager._FakeSSLContext)


def test_get_radio_ssl_context_wiznet5k(  # pylint: disable=unused-argument
    adafruit_wiznet5k_socket_module,
):
    radio = mocket.MockRadio.WIZNET5K()
    with mock.patch("sys.implementation", return_value=[9, 0, 0]):
        ssl_contexts = adafruit_connection_manager.get_radio_ssl_context(radio)
    assert isinstance(ssl_contexts, adafruit_connection_manager._FakeSSLContext)


def test_get_radio_ssl_context_unsupported():
    radio = mocket.MockRadio.Unsupported()
    with pytest.raises(AttributeError) as context:
        adafruit_connection_manager.get_radio_ssl_context(radio)
    assert "Unsupported radio class" in str(context)


def test_get_radio_ssl_context_returns_same_one(  # pylint: disable=unused-argument
    circuitpython_socketpool_module,
):
    radio = mocket.MockRadio.Radio()
    ssl_contexts_1 = adafruit_connection_manager.get_radio_ssl_context(radio)
    ssl_contexts_2 = adafruit_connection_manager.get_radio_ssl_context(radio)
    assert ssl_contexts_1 == ssl_contexts_2<|MERGE_RESOLUTION|>--- conflicted
+++ resolved
@@ -33,14 +33,9 @@
     adafruit_wiznet5k_socket_module,
 ):
     radio = mocket.MockRadio.WIZNET5K()
-<<<<<<< HEAD
-    socket_pool = adafruit_connection_manager.get_radio_socketpool(radio)
-    assert socket_pool.__name__ == "adafruit_wiznet5k_socketpool"
-=======
     with mock.patch("sys.implementation", return_value=[9, 0, 0]):
         socket_pool = adafruit_connection_manager.get_radio_socketpool(radio)
-    assert socket_pool.__name__ == "adafruit_wiznet5k_socket"
->>>>>>> 9322a019
+    assert socket_pool.__name__ == "adafruit_wiznet5k_socketpool"
 
 
 def test_get_radio_socketpool_unsupported():
